"""Python bindings for 0MQ."""

#
#    Copyright (c) 2010 Brian E. Granger
#
#    This file is part of pyzmq.
#
#    pyzmq is free software; you can redistribute it and/or modify it under
#    the terms of the Lesser GNU General Public License as published by
#    the Free Software Foundation; either version 3 of the License, or
#    (at your option) any later version.
#
#    pyzmq is distributed in the hope that it will be useful,
#    but WITHOUT ANY WARRANTY; without even the implied warranty of
#    MERCHANTABILITY or FITNESS FOR A PARTICULAR PURPOSE.  See the
#    Lesser GNU General Public License for more details.
#
#    You should have received a copy of the Lesser GNU General Public License
#    along with this program.  If not, see <http://www.gnu.org/licenses/>.
#

#-----------------------------------------------------------------------------
# Imports
#-----------------------------------------------------------------------------

from zmq import _zmq
from zmq._zmq import *

<<<<<<< HEAD
__all__ = _zmq.__all__

__version__ = '2.0.8'
=======
import os


def get_includes():
    return os.path.dirname(__file__)


__all__ = _zmq.__all__ + ['get_includes']
>>>>>>> e4f4a443
<|MERGE_RESOLUTION|>--- conflicted
+++ resolved
@@ -23,15 +23,13 @@
 # Imports
 #-----------------------------------------------------------------------------
 
+import os
+
 from zmq import _zmq
 from zmq._zmq import *
 
-<<<<<<< HEAD
-__all__ = _zmq.__all__
 
 __version__ = '2.0.8'
-=======
-import os
 
 
 def get_includes():
@@ -39,4 +37,3 @@
 
 
 __all__ = _zmq.__all__ + ['get_includes']
->>>>>>> e4f4a443
